--- conflicted
+++ resolved
@@ -21,13 +21,14 @@
 import socket
 from typing import Optional
 
+from charms.blackbox_exporter_k8s.v0.blackbox_probes import BlackboxProbesProvider
 from charms.catalogue_k8s.v0.catalogue import CatalogueConsumer, CatalogueItem
 from charms.grafana_k8s.v0.grafana_dashboard import GrafanaDashboardProvider
 from charms.loki_k8s.v1.loki_push_api import LogForwarder
 from charms.tempo_coordinator_k8s.v0.charm_tracing import trace_charm
 from charms.tempo_coordinator_k8s.v0.tracing import TracingEndpointRequirer
 from charms.traefik_k8s.v0.traefik_route import TraefikRouteRequirer
-from ops.charm import CharmBase, HookEvent, RelationJoinedEvent
+from ops.charm import CharmBase, CollectStatusEvent, HookEvent, RelationJoinedEvent
 from ops.main import main
 from ops.model import (
     ActiveStatus,
@@ -38,15 +39,6 @@
 )
 from ops.pebble import Layer
 
-<<<<<<< HEAD
-import logging
-from charms.traefik_route_k8s.v0.traefik_route import TraefikRouteRequirer
-from charms.catalogue_k8s.v0.catalogue import CatalogueConsumer, CatalogueItem
-from charms.blackbox_k8s.v0.blackbox_probes import BlackboxProbesProvider
-import socket
-
-=======
->>>>>>> 0117e0c1
 logger = logging.getLogger()
 
 
@@ -98,20 +90,18 @@
             ),
         )
 
-<<<<<<< HEAD
         self.blackbox_probes_provider = BlackboxProbesProvider(
             charm=self,
             probes=self.self_probe,
             refresh_event=[
                 self.ingress.on.ready,
                 self.on.update_status,
+                self.on.config_changed,
             ],
         )
-=======
         self.grafana_dashboard_provider = GrafanaDashboardProvider(self)
         self.log_forwarder = LogForwarder(self)
         self.tracing_endpoint_requirer = TracingEndpointRequirer(self)
->>>>>>> 0117e0c1
 
     def _on_install(self, _):
         """Handler for the "install" event during which we will update the K8s service."""
@@ -127,6 +117,9 @@
 
         logger.debug("New application port is requested: %s", port)
         self._update_layer_and_restart(None)
+
+    def _on_collect_status(self, event: CollectStatusEvent):
+        event.add_status(self.blackbox_probes_provider.get_status())
 
     def _on_ingress_ready(self, _) -> None:
         """Once Traefik tells us our external URL, make sure we reconfigure Foxglove Studio."""
@@ -263,16 +256,11 @@
             return []
 
         probe = {
-            'job_name': 'blackbox_http_2xx',
-            'params': {
-                'module': ['http_2xx']
-            },
-            'static_configs': [
-                {
-                    'targets': [self.external_url],
-                    'labels': {'name': "foxglove-studio"}
-                }
-            ]
+            "job_name": "blackbox_http_2xx",
+            "params": {"module": ["http_2xx"]},
+            "static_configs": [
+                {"targets": [self.external_url], "labels": {"name": "foxglove-studio"}}
+            ],
         }
         return [probe]
 
